[package]

name = "logger"
<<<<<<< HEAD
version = "0.1.0"
authors = ["Jonathan Reem <jonathan.reem@gmail.com>", "Michael Reinhard <mcreinhard@gmail.com>"]
=======
version = "0.0.9"
authors = ["Alexander Irbis <irbis.labs@gmail.com>", "Jonathan Reem <jonathan.reem@gmail.com>", "Michael Reinhard <mcreinhard@gmail.com>"]
>>>>>>> fe6dab0f
description = "Logging middleware for the Iron framework."
repository = "https://github.com/alexander-irbis/logger"
keywords = ["iron", "web", "logger", "log", "timer"]
license = "MIT"

[dependencies]
<<<<<<< HEAD
iron = { version = "0.4", default-features = false }
term = "0.4"
time = "0.1.35"
=======
iron = { version = "0.3", default-features = false }
log = "*"
time = "0.1"
>>>>>>> fe6dab0f
<|MERGE_RESOLUTION|>--- conflicted
+++ resolved
@@ -1,25 +1,14 @@
 [package]
 
 name = "logger"
-<<<<<<< HEAD
 version = "0.1.0"
-authors = ["Jonathan Reem <jonathan.reem@gmail.com>", "Michael Reinhard <mcreinhard@gmail.com>"]
-=======
-version = "0.0.9"
 authors = ["Alexander Irbis <irbis.labs@gmail.com>", "Jonathan Reem <jonathan.reem@gmail.com>", "Michael Reinhard <mcreinhard@gmail.com>"]
->>>>>>> fe6dab0f
 description = "Logging middleware for the Iron framework."
-repository = "https://github.com/alexander-irbis/logger"
+repository = "https://github.com/iron/logger"
 keywords = ["iron", "web", "logger", "log", "timer"]
 license = "MIT"
 
 [dependencies]
-<<<<<<< HEAD
 iron = { version = "0.4", default-features = false }
-term = "0.4"
-time = "0.1.35"
-=======
-iron = { version = "0.3", default-features = false }
 log = "*"
-time = "0.1"
->>>>>>> fe6dab0f
+time = "0.1.35"