logger
====

> [Morgan](https://github.com/expressjs/morgan)-inspired logging middleware for the [Iron](https://github.com/iron/iron) web framework.

This is a forked edition of original [logger](https://github.com/iron/logger)

## Example

```rust
extern crate iron;
extern crate logger;

use iron::prelude::*;
use logger::Logger;

fn main() {
    let (logger_before, logger_after) = Logger::new(None);

    let mut chain = Chain::new(no_op_handler);

    // Link logger_before as your first before middleware.
    chain.link_before(logger_before);

    // Link logger_after as your *last* after middleware.
    chain.link_after(logger_after);

    Iron::new(chain).http("127.0.0.1:3000").unwrap();
}

fn no_op_handler(_: &mut Request) -> IronResult<Response> {
    Ok(Response::with(iron::status::Ok))
}
```

## Overview

Logger prints request and response information to the configured log, using either a default format or a custom format string.

Format strings can specify fields to be logged (ANSI terminal colors and attributes is no longer supported).

## Installation

If you're using a `Cargo.toml` to manage dependencies, just add logger to the toml:

```toml
[dependencies.logger]

git = "https://github.com/alexander-irbis/logger.git"
```

Otherwise, `cargo build`, and the rlib will be in your `target` directory.

<<<<<<< HEAD
## [Documentation](http://ironframework.io/doc/logger/)

Along with the [online documentation](http://ironframework.io/doc/logger/),
you can build a local copy with `make doc`.
=======
## [Documentation](http://docs.ironframework.io/logger) (unmaintained).

You can build a local copy with `make doc`.
>>>>>>> fe6dab0f

## [Examples](/examples)
<|MERGE_RESOLUTION|>--- conflicted
+++ resolved
@@ -1,9 +1,7 @@
-logger
+logger [![Build Status](https://secure.travis-ci.org/iron/logger.png?branch=master)](https://travis-ci.org/iron/logger)
 ====
 
 > [Morgan](https://github.com/expressjs/morgan)-inspired logging middleware for the [Iron](https://github.com/iron/iron) web framework.
-
-This is a forked edition of original [logger](https://github.com/iron/logger)
 
 ## Example
 
@@ -35,6 +33,8 @@
 
 ## Overview
 
+Logger is a part of Iron's [core bundle](https://github.com/iron/core).
+
 Logger prints request and response information to the configured log, using either a default format or a custom format string.
 
 Format strings can specify fields to be logged (ANSI terminal colors and attributes is no longer supported).
@@ -46,20 +46,21 @@
 ```toml
 [dependencies.logger]
 
-git = "https://github.com/alexander-irbis/logger.git"
+git = "https://github.com/iron/logger.git"
 ```
 
 Otherwise, `cargo build`, and the rlib will be in your `target` directory.
 
-<<<<<<< HEAD
 ## [Documentation](http://ironframework.io/doc/logger/)
 
 Along with the [online documentation](http://ironframework.io/doc/logger/),
 you can build a local copy with `make doc`.
-=======
-## [Documentation](http://docs.ironframework.io/logger) (unmaintained).
-
-You can build a local copy with `make doc`.
->>>>>>> fe6dab0f
 
 ## [Examples](/examples)
+
+## Get Help
+
+One of us ([@reem](https://github.com/reem/), [@zzmp](https://github.com/zzmp/),
+[@theptrk](https://github.com/theptrk/), [@mcreinhard](https://github.com/mcreinhard))
+is usually on `#iron` on the mozilla irc. Come say hi and ask any questions you might have.
+We are also usually on `#rust` and `#rust-webdev`.
